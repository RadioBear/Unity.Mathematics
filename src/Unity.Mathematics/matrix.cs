--- conflicted
+++ resolved
@@ -1,483 +1,464 @@
-using static Unity.Mathematics.math;
-
-namespace Unity.Mathematics
-{
-    public partial struct float2x2
-    {
-        public float2 c0;
-        public float2 c1;
-
-        public float2x2(float2 c0, float2 c1)
-        {
-            this.c0 = c0;
-            this.c1 = c1;
-        }
-
-        public float2x2(float m00, float m01,
-                        float m10, float m11)
-        {
-            this.c0 = float2(m00, m10);
-            this.c1 = float2(m01, m11);
-        }
-
-        public static readonly float2x2 identity = new float2x2(1.0f, 0.0f, 0.0f, 1.0f);
-
-        public static float2x2 rotate(float angle)  // counter-clockwise rotation
-        {
-            float s, c;
-            sincos(angle, out s, out c);
-            return float2x2(c, -s, 
-                            s,  c);
-        }
-
-        public static float2x2 scale(float s)
-        {
-            return float2x2(s,    0.0f,
-                            0.0f, s);
-        }
-
-        public static float2x2 scale(float x, float y)
-        {
-            return float2x2(x,    0.0f,
-                            0.0f, y);
-        }
-
-        public static float2x2 scale(float2 v)
-        {
-            return scale(v.x, v.y);
-        }
-
-
-        public static float2x2 operator *(float2x2 mat, float s)
-        {
-            return float2x2(mat.c0 * s, mat.c1 * s);
-        }
-    }
-
-    public partial struct float3x3
-    {
-        public float3 c0;
-        public float3 c1;
-        public float3 c2;
-
-        public float3x3(float3 c0, float3 c1, float3 c2)
-        {
-            this.c0 = c0;
-            this.c1 = c1;
-            this.c2 = c2;
-        }
-
-        public float3x3(float m00, float m01, float m02,
-                        float m10, float m11, float m12,
-                        float m20, float m21, float m22)
-        {
-            this.c0 = float3(m00, m10, m20);
-            this.c1 = float3(m01, m11, m21);
-            this.c2 = float3(m02, m12, m22);
-        }
-
-        public static readonly float3x3 identity = new float3x3(1.0f, 0.0f, 0.0f,
-            0.0f, 1.0f, 0.0f,
-            0.0f, 0.0f, 1.0f);
-
-        public static float3x3 rotateX(float angle)
-        {
-            float s, c;
-            sincos(angle, out s, out c);
-            return float3x3(1.0f, 0.0f, 0.0f,
-                            0.0f, c,    -s,
-                            0.0f, s,    c);
-        }
-
-        public static float3x3 rotateY(float angle)
-        {
-            float s, c;
-            sincos(angle, out s, out c);
-            return float3x3(c,    0.0f, s,
-                            0.0f, 1.0f, 0.0f,
-                            -s,   0.0f, c);
-        }
-
-        public static float3x3 rotateZ(float angle)
-        {
-            float s, c;
-            sincos(angle, out s, out c);
-            return float3x3(c,    -s,   0.0f,
-                            s,    c,    0.0f,
-                            0.0f, 0.0f, 1.0f);
-        }
-
-        public static float3x3 scale(float s)
-        {
-            return float3x3(s,    0.0f, 0.0f,
-                            0.0f, s,    0.0f,
-                            0.0f, 0.0f, s);
-        }
-
-        public static float3x3 scale(float x, float y, float z)
-        {
-            return float3x3(x,    0.0f, 0.0f,
-                            0.0f, y,    0.0f,
-                            0.0f, 0.0f, z);
-        }
-
-        public static float3x3 scale(float3 v)
-        {
-            return scale(v.x, v.y, v.z);
-        }
-
-        public static float3x3 operator *(float3x3 mat, float s)
-        {
-            return float3x3(mat.c0 * s, mat.c1 * s, mat.c2 * s);
-        }
-    }
-
-    public partial struct float4x4
-    {
-        public float4 c0;
-        public float4 c1;
-        public float4 c2;
-        public float4 c3;
-
-        public float4x4(float4 c0, float4 c1, float4 c2, float4 c3)
-        {
-            this.c0 = c0;
-            this.c1 = c1;
-            this.c2 = c2;
-            this.c3 = c3;
-        }
-
-        public float4x4(float m00, float m01, float m02, float m03,
-                        float m10, float m11, float m12, float m13,
-                        float m20, float m21, float m22, float m23,
-                        float m30, float m31, float m32, float m33)
-        {
-            this.c0 = float4(m00, m10, m20, m30);
-            this.c1 = float4(m01, m11, m21, m31);
-            this.c2 = float4(m02, m12, m22, m32);
-            this.c3 = float4(m03, m13, m23, m33);
-        }
-
-        public static readonly float4x4 identity = new float4x4(1.0f, 0.0f, 0.0f, 0.0f,
-            0.0f, 1.0f, 0.0f, 0.0f,
-            0.0f, 0.0f, 1.0f, 0.0f,
-            0.0f, 0.0f, 0.0f, 1.0f);
-
-        public static float4x4 rotateX(float angle)
-        {
-            float s, c;
-            sincos(angle, out s, out c);
-            return float4x4(1.0f, 0.0f, 0.0f, 0.0f,
-                            0.0f, c,    -s,   0.0f,
-                            0.0f, s,    c,    0.0f,
-                            0.0f, 0.0f, 0.0f, 1.0f);
-
-        }
-
-        public static float4x4 rotateY(float angle)
-        {
-            float s, c;
-            sincos(angle, out s, out c);
-            return float4x4(c,    0.0f, s,    0.0f,
-                            0.0f, 1.0f, 0.0f, 0.0f,
-                            -s,   0.0f, c,    0.0f,
-                            0.0f, 0.0f, 0.0f, 1.0f);
-
-        }
-
-        public static float4x4 rotateZ(float angle)
-        {
-            float s, c;
-            sincos(angle, out s, out c);
-            return float4x4(c,    -s,   0.0f, 0.0f,
-                            s,    c,    0.0f, 0.0f,
-                            0.0f, 0.0f, 1.0f, 0.0f,
-                            0.0f, 0.0f, 0.0f, 1.0f);
-
-        }
-
-        public static float4x4 scale(float s)
-        {
-            return float4x4(s,    0.0f, 0.0f, 0.0f,
-                            0.0f, s,    0.0f, 0.0f,
-                            0.0f, 0.0f, s,    0.0f,
-                            0.0f, 0.0f, 0.0f, 1.0f);
-        }
-
-        public static float4x4 scale(float x, float y, float z)
-        {
-            return float4x4(x,    0.0f, 0.0f, 0.0f,
-                            0.0f, y,    0.0f, 0.0f,
-                            0.0f, 0.0f, z,    0.0f,
-                            0.0f, 0.0f, 0.0f, 1.0f);
-        }
-
-        public static float4x4 scale(float3 v)
-        {
-            return scale(v.x, v.y, v.z);
-        }
-
-        public static float4x4 translate(float3 vector)
-        {
-            return float4x4(float4(1.0f, 0.0f, 0.0f, 0.0f),
-                            float4(0.0f, 1.0f, 0.0f, 0.0f),
-                            float4(0.0f, 0.0f, 1.0f, 0.0f),
-                            float4(vector.x, vector.y, vector.z, 1.0f));
-        }
-
-        public static float4x4 operator *(float4x4 mat, float s)
-        {
-            return float4x4(mat.c0 * s, mat.c1 * s, mat.c2 * s, mat.c3 * s);
-        }
-    }
-
-    partial class math
-    {
-        public static float2x2 float2x2(float2 c0, float2 c1)
-        {
-            return new float2x2(c0, c1);
-        }
-
-        public static float2x2 float2x2(float m00, float m01,
-                                        float m10, float m11)
-        {
-            return new float2x2(m00, m01,
-                                m10, m11);
-        }
-
-        public static float3x3 float3x3(float3 c0, float3 c1, float3 c2)
-        {
-            return new float3x3(c0, c1, c2);
-        }
-
-        public static float3x3 float3x3(float m00, float m01, float m02,
-                                        float m10, float m11, float m12,
-                                        float m20, float m21, float m22)
-        {
-            return new float3x3(m00, m01, m02,
-                                m10, m11, m12,
-                                m20, m21, m22);
-        }
-
-        public static float4x4 float4x4(float4 c0, float4 c1, float4 c2, float4 c3)
-        {
-            return new float4x4(c0, c1, c2, c3);
-        }
-
-        public static float4x4 float4x4(float m00, float m01, float m02, float m03,
-                                        float m10, float m11, float m12, float m13,
-                                        float m20, float m21, float m22, float m23,
-                                        float m30, float m31, float m32, float m33)
-        {
-            return new float4x4(m00, m01, m02, m03,
-                                m10, m11, m12, m13,
-                                m20, m21, m22, m23,
-                                m30, m31, m32, m33);
-        }
-
-        public static float2 mul(float2x2 x, float2 v)
-        {
-            return mad(x.c0, v.x, x.c1 * v.y);
-        }
-
-        public static float2x2 mul(float2x2 a, float2x2 b)
-        {
-            return float2x2(mul(a, b.c0), mul(a, b.c1));
-        }
-
-        public static float3 mul(float3x3 x, float3 v)
-        {
-            return mad(x.c2, v.z, mad(x.c0, v.x, x.c1 * v.y));
-        }
-
-        public static float3x3 mul(float3x3 a, float3x3 b)
-        {
-            return float3x3(mul(a, b.c0), mul(a, b.c1), mul(a, b.c2));
-        }
-
-        public static float4 mul(float4x4 x, float4 v)
-        {
-            return mad(x.c0, v.x, x.c1 * v.y) + mad(x.c2, v.z, x.c3 * v.w);
-        }
-
-        public static float4x4 mul(float4x4 a, float4x4 b)
-        {
-            return float4x4(mul(a, b.c0), mul(a, b.c1), mul(a, b.c2), mul(a, b.c3));
-        }
-
-        public static float3x3 orthogonalize(float3x3 i)
-        {
-            float3x3 o;
-
-            float3 u = i.c0;
-            float3 v = i.c1 - i.c0 * math.dot(i.c1, i.c0);
-
-            float lenU = math.length(u);
-            float lenV = math.length(v);
-
-            bool c = lenU > epsilon_normal && lenV > epsilon_normal;
-
-            o.c0 = math.select(float3(1, 0, 0), u / lenU, c);
-            o.c1 = math.select(float3(0, 1, 0), v / lenV, c);
-            o.c2 = math.cross(o.c0, o.c1);
-
-            return o;
-        }
-
-        public static float2x2 transpose(float2x2 m) { return float2x2(m.c0.x, m.c0.y, m.c1.x, m.c1.y); }
-        public static float3x3 transpose(float3x3 m) { return float3x3(m.c0.x, m.c0.y, m.c0.z, m.c1.x, m.c1.y, m.c1.z, m.c2.x, m.c2.y, m.c2.z); }
-        // public static float4x4 transpose(float4x4 m) { return float4x4(m.c0.x, m.c0.y, m.c0.z, m.c0.w, m.c1.x, m.c1.y, m.c1.z, m.c1.w, m.c2.x, m.c2.y, m.c2.z, m.c2.w, m.c3.x, m.c3.y, m.c3.z, m.c3.w); }
-
-        public static float4 unpacklo(float4 a, float4 b)
-        {
-            return shuffle(a, b, ShuffleComponent.LeftX, ShuffleComponent.RightX, ShuffleComponent.LeftY, ShuffleComponent.RightY);
-        }
-
-        public static float4 unpackhi(float4 a, float4 b)
-        {
-            return shuffle(a, b, ShuffleComponent.LeftZ, ShuffleComponent.RightZ, ShuffleComponent.LeftW, ShuffleComponent.RightW);
-        }
-
-        public static float4x4 transpose(float4x4 m)
-        {
-            float4 t0 = unpacklo(m.c0, m.c2);
-            float4 t1 = unpacklo(m.c1, m.c3);
-            float4 t2 = unpackhi(m.c0, m.c2);
-            float4 t3 = unpackhi(m.c1, m.c3);
-            return float4x4(unpacklo(t0, t1), unpackhi(t0, t1), unpacklo(t2, t3), unpackhi(t2, t3));
-        }
-
-        public static float2x2 inverse(float2x2 m)
-        {
-            float a = m.c0.x;
-            float b = m.c1.x;
-            float c = m.c0.y;
-            float d = m.c1.y;
-
-            float det = a * d - b * c;
-
-            return float2x2( d, -b,
-                            -c,  a) * (1.0f / det);
-        }
-
-        public static float3x3 inverse(float3x3 m)
-        {
-            // naive scalar implementation using direct calculation by cofactors
-            float3 c0 = m.c0;
-            float3 c1 = m.c1;
-            float3 c2 = m.c2;
-            
-            // calculate minors
-            float m00 = c1.y * c2.z - c1.z * c2.y;
-            float m01 = c0.y * c2.z - c0.z * c2.y;
-            float m02 = c0.y * c1.z - c0.z * c1.y;
-
-            float m10 = c1.x * c2.z - c1.z * c2.x;
-            float m11 = c0.x * c2.z - c0.z * c2.x;
-            float m12 = c0.x * c1.z - c0.z * c1.x;
-
-            float m20 = c1.x * c2.y - c1.y * c2.x;
-            float m21 = c0.x * c2.y - c0.y * c2.x;
-            float m22 = c0.x * c1.y - c0.y * c1.x;
-            
-            float det = c0.x * m00 - c1.x * m01 + c2.x * m02;
-            
-            return float3x3( m00, -m10,  m20,
-                            -m01,  m11, -m21,
-                             m02, -m12,  m22) * (1.0f / det);
-        }
-
-        public static float4x4 inverse(float4x4 m)
-        {
-            // naive scalar implementation using direct calculation by cofactors
-            float4 c0 = m.c0;
-            float4 c1 = m.c1;
-            float4 c2 = m.c2;
-            float4 c3 = m.c3;
-
-            // calculate minors
-            float m00 = c1.y * (c2.z * c3.w - c2.w * c3.z) - c2.y * (c1.z * c3.w - c1.w * c3.z) + c3.y * (c1.z * c2.w - c1.w * c2.z);
-            float m01 = c0.y * (c2.z * c3.w - c2.w * c3.z) - c2.y * (c0.z * c3.w - c0.w * c3.z) + c3.y * (c0.z * c2.w - c0.w * c2.z);
-            float m02 = c0.y * (c1.z * c3.w - c1.w * c3.z) - c1.y * (c0.z * c3.w - c0.w * c3.z) + c3.y * (c0.z * c1.w - c0.w * c1.z);
-            float m03 = c0.y * (c1.z * c2.w - c1.w * c2.z) - c1.y * (c0.z * c2.w - c0.w * c2.z) + c2.y * (c0.z * c1.w - c0.w * c1.z);
-
-            float m10 = c1.x * (c2.z * c3.w - c2.w * c3.z) - c2.x * (c1.z * c3.w - c1.w * c3.z) + c3.x * (c1.z * c2.w - c1.w * c2.z);
-            float m11 = c0.x * (c2.z * c3.w - c2.w * c3.z) - c2.x * (c0.z * c3.w - c0.w * c3.z) + c3.x * (c0.z * c2.w - c0.w * c2.z);
-            float m12 = c0.x * (c1.z * c3.w - c1.w * c3.z) - c1.x * (c0.z * c3.w - c0.w * c3.z) + c3.x * (c0.z * c1.w - c0.w * c1.z);
-            float m13 = c0.x * (c1.z * c2.w - c1.w * c2.z) - c1.x * (c0.z * c2.w - c0.w * c2.z) + c2.x * (c0.z * c1.w - c0.w * c1.z);
-
-            float m20 = c1.x * (c2.y * c3.w - c2.w * c3.y) - c2.x * (c1.y * c3.w - c1.w * c3.y) + c3.x * (c1.y * c2.w - c1.w * c2.y);
-            float m21 = c0.x * (c2.y * c3.w - c2.w * c3.y) - c2.x * (c0.y * c3.w - c0.w * c3.y) + c3.x * (c0.y * c2.w - c0.w * c2.y);
-            float m22 = c0.x * (c1.y * c3.w - c1.w * c3.y) - c1.x * (c0.y * c3.w - c0.w * c3.y) + c3.x * (c0.y * c1.w - c0.w * c1.y);
-            float m23 = c0.x * (c1.y * c2.w - c1.w * c2.y) - c1.x * (c0.y * c2.w - c0.w * c2.y) + c2.x * (c0.y * c1.w - c0.w * c1.y);
-
-            float m30 = c1.x * (c2.y * c3.z - c2.z * c3.y) - c2.x * (c1.y * c3.z - c1.z * c3.y) + c3.x * (c1.y * c2.z - c1.z * c2.y);
-            float m31 = c0.x * (c2.y * c3.z - c2.z * c3.y) - c2.x * (c0.y * c3.z - c0.z * c3.y) + c3.x * (c0.y * c2.z - c0.z * c2.y);
-            float m32 = c0.x * (c1.y * c3.z - c1.z * c3.y) - c1.x * (c0.y * c3.z - c0.z * c3.y) + c3.x * (c0.y * c1.z - c0.z * c1.y);
-            float m33 = c0.x * (c1.y * c2.z - c1.z * c2.y) - c1.x * (c0.y * c2.z - c0.z * c2.y) + c2.x * (c0.y * c1.z - c0.z * c1.y);
-            
-            float det = c0.x * m00 - c1.x * m01 + c2.x * m02 - c3.x * m03;
-            
-            return float4x4( m00, -m10,  m20, -m30,
-                            -m01,  m11, -m21,  m31,
-                             m02, -m12,  m22, -m32,
-                            -m03,  m13, -m23,  m33) * (1.0f / det);
-        }
-        
-<<<<<<< HEAD
-=======
-        public static float4x4 scale(float3 vector)
-        {
-            return float4x4(float4(vector.x, 0.0f, 0.0f, 0.0f),
-                            float4(0.0f, vector.y, 0.0f, 0.0f),
-                            float4(0.0f, 0.0f, vector.z, 0.0f),
-                            float4(0.0f, 0.0f, 0.0f, 1.0f));
-        }
-
-        public static float4x4 translate(float3 vector)
-        {
-            return float4x4(float4(1.0f, 0.0f, 0.0f, 0.0f),
-                            float4(0.0f, 1.0f, 0.0f, 0.0f),
-                            float4(0.0f, 0.0f, 1.0f, 0.0f),
-                            float4(vector.x, vector.y, vector.z, 1.0f));
-        }        
-
->>>>>>> fc5417d3
-        const float epsilon = 0.000001F;
-        
-        public static float4x4 lookRotationToMatrix(float3 position, float3 forward, float3 up)
-        {
-            float3x3 rot = lookRotationToMatrix(forward, up);
-
-            float4x4 matrix;
-            matrix.c0 = float4(rot.c0, 0.0F);
-            matrix.c1 = float4(rot.c1, 0.0F);
-            matrix.c2 = float4(rot.c2, 0.0F);
-            matrix.c3 = float4(position, 1.0F);
-            return matrix;
-        }
-
-        public static float3x3 lookRotationToMatrix(float3 forward, float3 up)
-        {
-            float3 z = forward;
-            // compute u0
-            float mag = math.length(z);
-            if (mag < epsilon)
-                return Mathematics.float3x3.identity;
-            z /= mag;
-
-            float3 x = math.cross(up, z);
-            mag = math.length(x);
-            if (mag < epsilon)
-                return Mathematics.float3x3.identity;
-            x /= mag;
-
-            float3 y = math.cross(z, x);
-            float yLength = math.length(y);
-            if (yLength < 0.9F || yLength > 1.1F)
-                return Mathematics.float3x3.identity;
-
-            return float3x3(x, y, z);
-        }
-    }
-}+using static Unity.Mathematics.math;
+
+namespace Unity.Mathematics
+{
+    public partial struct float2x2
+    {
+        public float2 c0;
+        public float2 c1;
+
+        public float2x2(float2 c0, float2 c1)
+        {
+            this.c0 = c0;
+            this.c1 = c1;
+        }
+
+        public float2x2(float m00, float m01,
+                        float m10, float m11)
+        {
+            this.c0 = float2(m00, m10);
+            this.c1 = float2(m01, m11);
+        }
+
+        public static readonly float2x2 identity = new float2x2(1.0f, 0.0f, 0.0f, 1.0f);
+
+        public static float2x2 rotate(float angle)  // counter-clockwise rotation
+        {
+            float s, c;
+            sincos(angle, out s, out c);
+            return float2x2(c, -s, 
+                            s,  c);
+        }
+
+        public static float2x2 scale(float s)
+        {
+            return float2x2(s,    0.0f,
+                            0.0f, s);
+        }
+
+        public static float2x2 scale(float x, float y)
+        {
+            return float2x2(x,    0.0f,
+                            0.0f, y);
+        }
+
+        public static float2x2 scale(float2 v)
+        {
+            return scale(v.x, v.y);
+        }
+
+
+        public static float2x2 operator *(float2x2 mat, float s)
+        {
+            return float2x2(mat.c0 * s, mat.c1 * s);
+        }
+    }
+
+    public partial struct float3x3
+    {
+        public float3 c0;
+        public float3 c1;
+        public float3 c2;
+
+        public float3x3(float3 c0, float3 c1, float3 c2)
+        {
+            this.c0 = c0;
+            this.c1 = c1;
+            this.c2 = c2;
+        }
+
+        public float3x3(float m00, float m01, float m02,
+                        float m10, float m11, float m12,
+                        float m20, float m21, float m22)
+        {
+            this.c0 = float3(m00, m10, m20);
+            this.c1 = float3(m01, m11, m21);
+            this.c2 = float3(m02, m12, m22);
+        }
+
+        public static readonly float3x3 identity = new float3x3(1.0f, 0.0f, 0.0f,
+            0.0f, 1.0f, 0.0f,
+            0.0f, 0.0f, 1.0f);
+
+        public static float3x3 rotateX(float angle)
+        {
+            float s, c;
+            sincos(angle, out s, out c);
+            return float3x3(1.0f, 0.0f, 0.0f,
+                            0.0f, c,    -s,
+                            0.0f, s,    c);
+        }
+
+        public static float3x3 rotateY(float angle)
+        {
+            float s, c;
+            sincos(angle, out s, out c);
+            return float3x3(c,    0.0f, s,
+                            0.0f, 1.0f, 0.0f,
+                            -s,   0.0f, c);
+        }
+
+        public static float3x3 rotateZ(float angle)
+        {
+            float s, c;
+            sincos(angle, out s, out c);
+            return float3x3(c,    -s,   0.0f,
+                            s,    c,    0.0f,
+                            0.0f, 0.0f, 1.0f);
+        }
+
+        public static float3x3 scale(float s)
+        {
+            return float3x3(s,    0.0f, 0.0f,
+                            0.0f, s,    0.0f,
+                            0.0f, 0.0f, s);
+        }
+
+        public static float3x3 scale(float x, float y, float z)
+        {
+            return float3x3(x,    0.0f, 0.0f,
+                            0.0f, y,    0.0f,
+                            0.0f, 0.0f, z);
+        }
+
+        public static float3x3 scale(float3 v)
+        {
+            return scale(v.x, v.y, v.z);
+        }
+
+        public static float3x3 operator *(float3x3 mat, float s)
+        {
+            return float3x3(mat.c0 * s, mat.c1 * s, mat.c2 * s);
+        }
+    }
+
+    public partial struct float4x4
+    {
+        public float4 c0;
+        public float4 c1;
+        public float4 c2;
+        public float4 c3;
+
+        public float4x4(float4 c0, float4 c1, float4 c2, float4 c3)
+        {
+            this.c0 = c0;
+            this.c1 = c1;
+            this.c2 = c2;
+            this.c3 = c3;
+        }
+
+        public float4x4(float m00, float m01, float m02, float m03,
+                        float m10, float m11, float m12, float m13,
+                        float m20, float m21, float m22, float m23,
+                        float m30, float m31, float m32, float m33)
+        {
+            this.c0 = float4(m00, m10, m20, m30);
+            this.c1 = float4(m01, m11, m21, m31);
+            this.c2 = float4(m02, m12, m22, m32);
+            this.c3 = float4(m03, m13, m23, m33);
+        }
+
+        public static readonly float4x4 identity = new float4x4(1.0f, 0.0f, 0.0f, 0.0f,
+            0.0f, 1.0f, 0.0f, 0.0f,
+            0.0f, 0.0f, 1.0f, 0.0f,
+            0.0f, 0.0f, 0.0f, 1.0f);
+
+        public static float4x4 rotateX(float angle)
+        {
+            float s, c;
+            sincos(angle, out s, out c);
+            return float4x4(1.0f, 0.0f, 0.0f, 0.0f,
+                            0.0f, c,    -s,   0.0f,
+                            0.0f, s,    c,    0.0f,
+                            0.0f, 0.0f, 0.0f, 1.0f);
+
+        }
+
+        public static float4x4 rotateY(float angle)
+        {
+            float s, c;
+            sincos(angle, out s, out c);
+            return float4x4(c,    0.0f, s,    0.0f,
+                            0.0f, 1.0f, 0.0f, 0.0f,
+                            -s,   0.0f, c,    0.0f,
+                            0.0f, 0.0f, 0.0f, 1.0f);
+
+        }
+
+        public static float4x4 rotateZ(float angle)
+        {
+            float s, c;
+            sincos(angle, out s, out c);
+            return float4x4(c,    -s,   0.0f, 0.0f,
+                            s,    c,    0.0f, 0.0f,
+                            0.0f, 0.0f, 1.0f, 0.0f,
+                            0.0f, 0.0f, 0.0f, 1.0f);
+
+        }
+
+        public static float4x4 scale(float s)
+        {
+            return float4x4(s,    0.0f, 0.0f, 0.0f,
+                            0.0f, s,    0.0f, 0.0f,
+                            0.0f, 0.0f, s,    0.0f,
+                            0.0f, 0.0f, 0.0f, 1.0f);
+        }
+
+        public static float4x4 scale(float x, float y, float z)
+        {
+            return float4x4(x,    0.0f, 0.0f, 0.0f,
+                            0.0f, y,    0.0f, 0.0f,
+                            0.0f, 0.0f, z,    0.0f,
+                            0.0f, 0.0f, 0.0f, 1.0f);
+        }
+
+        public static float4x4 scale(float3 v)
+        {
+            return scale(v.x, v.y, v.z);
+        }
+
+        public static float4x4 translate(float3 vector)
+        {
+            return float4x4(float4(1.0f, 0.0f, 0.0f, 0.0f),
+                            float4(0.0f, 1.0f, 0.0f, 0.0f),
+                            float4(0.0f, 0.0f, 1.0f, 0.0f),
+                            float4(vector.x, vector.y, vector.z, 1.0f));
+        }
+
+        public static float4x4 operator *(float4x4 mat, float s)
+        {
+            return float4x4(mat.c0 * s, mat.c1 * s, mat.c2 * s, mat.c3 * s);
+        }
+    }
+
+    partial class math
+    {
+        public static float2x2 float2x2(float2 c0, float2 c1)
+        {
+            return new float2x2(c0, c1);
+        }
+
+        public static float2x2 float2x2(float m00, float m01,
+                                        float m10, float m11)
+        {
+            return new float2x2(m00, m01,
+                                m10, m11);
+        }
+
+        public static float3x3 float3x3(float3 c0, float3 c1, float3 c2)
+        {
+            return new float3x3(c0, c1, c2);
+        }
+
+        public static float3x3 float3x3(float m00, float m01, float m02,
+                                        float m10, float m11, float m12,
+                                        float m20, float m21, float m22)
+        {
+            return new float3x3(m00, m01, m02,
+                                m10, m11, m12,
+                                m20, m21, m22);
+        }
+
+        public static float4x4 float4x4(float4 c0, float4 c1, float4 c2, float4 c3)
+        {
+            return new float4x4(c0, c1, c2, c3);
+        }
+
+        public static float4x4 float4x4(float m00, float m01, float m02, float m03,
+                                        float m10, float m11, float m12, float m13,
+                                        float m20, float m21, float m22, float m23,
+                                        float m30, float m31, float m32, float m33)
+        {
+            return new float4x4(m00, m01, m02, m03,
+                                m10, m11, m12, m13,
+                                m20, m21, m22, m23,
+                                m30, m31, m32, m33);
+        }
+
+        public static float2 mul(float2x2 x, float2 v)
+        {
+            return mad(x.c0, v.x, x.c1 * v.y);
+        }
+
+        public static float2x2 mul(float2x2 a, float2x2 b)
+        {
+            return float2x2(mul(a, b.c0), mul(a, b.c1));
+        }
+
+        public static float3 mul(float3x3 x, float3 v)
+        {
+            return mad(x.c2, v.z, mad(x.c0, v.x, x.c1 * v.y));
+        }
+
+        public static float3x3 mul(float3x3 a, float3x3 b)
+        {
+            return float3x3(mul(a, b.c0), mul(a, b.c1), mul(a, b.c2));
+        }
+
+        public static float4 mul(float4x4 x, float4 v)
+        {
+            return mad(x.c0, v.x, x.c1 * v.y) + mad(x.c2, v.z, x.c3 * v.w);
+        }
+
+        public static float4x4 mul(float4x4 a, float4x4 b)
+        {
+            return float4x4(mul(a, b.c0), mul(a, b.c1), mul(a, b.c2), mul(a, b.c3));
+        }
+
+        public static float3x3 orthogonalize(float3x3 i)
+        {
+            float3x3 o;
+
+            float3 u = i.c0;
+            float3 v = i.c1 - i.c0 * math.dot(i.c1, i.c0);
+
+            float lenU = math.length(u);
+            float lenV = math.length(v);
+
+            bool c = lenU > epsilon_normal && lenV > epsilon_normal;
+
+            o.c0 = math.select(float3(1, 0, 0), u / lenU, c);
+            o.c1 = math.select(float3(0, 1, 0), v / lenV, c);
+            o.c2 = math.cross(o.c0, o.c1);
+
+            return o;
+        }
+
+        public static float2x2 transpose(float2x2 m) { return float2x2(m.c0.x, m.c0.y, m.c1.x, m.c1.y); }
+        public static float3x3 transpose(float3x3 m) { return float3x3(m.c0.x, m.c0.y, m.c0.z, m.c1.x, m.c1.y, m.c1.z, m.c2.x, m.c2.y, m.c2.z); }
+        // public static float4x4 transpose(float4x4 m) { return float4x4(m.c0.x, m.c0.y, m.c0.z, m.c0.w, m.c1.x, m.c1.y, m.c1.z, m.c1.w, m.c2.x, m.c2.y, m.c2.z, m.c2.w, m.c3.x, m.c3.y, m.c3.z, m.c3.w); }
+
+        public static float4 unpacklo(float4 a, float4 b)
+        {
+            return shuffle(a, b, ShuffleComponent.LeftX, ShuffleComponent.RightX, ShuffleComponent.LeftY, ShuffleComponent.RightY);
+        }
+
+        public static float4 unpackhi(float4 a, float4 b)
+        {
+            return shuffle(a, b, ShuffleComponent.LeftZ, ShuffleComponent.RightZ, ShuffleComponent.LeftW, ShuffleComponent.RightW);
+        }
+
+        public static float4x4 transpose(float4x4 m)
+        {
+            float4 t0 = unpacklo(m.c0, m.c2);
+            float4 t1 = unpacklo(m.c1, m.c3);
+            float4 t2 = unpackhi(m.c0, m.c2);
+            float4 t3 = unpackhi(m.c1, m.c3);
+            return float4x4(unpacklo(t0, t1), unpackhi(t0, t1), unpacklo(t2, t3), unpackhi(t2, t3));
+        }
+
+        public static float2x2 inverse(float2x2 m)
+        {
+            float a = m.c0.x;
+            float b = m.c1.x;
+            float c = m.c0.y;
+            float d = m.c1.y;
+
+            float det = a * d - b * c;
+
+            return float2x2( d, -b,
+                            -c,  a) * (1.0f / det);
+        }
+
+        public static float3x3 inverse(float3x3 m)
+        {
+            // naive scalar implementation using direct calculation by cofactors
+            float3 c0 = m.c0;
+            float3 c1 = m.c1;
+            float3 c2 = m.c2;
+            
+            // calculate minors
+            float m00 = c1.y * c2.z - c1.z * c2.y;
+            float m01 = c0.y * c2.z - c0.z * c2.y;
+            float m02 = c0.y * c1.z - c0.z * c1.y;
+
+            float m10 = c1.x * c2.z - c1.z * c2.x;
+            float m11 = c0.x * c2.z - c0.z * c2.x;
+            float m12 = c0.x * c1.z - c0.z * c1.x;
+
+            float m20 = c1.x * c2.y - c1.y * c2.x;
+            float m21 = c0.x * c2.y - c0.y * c2.x;
+            float m22 = c0.x * c1.y - c0.y * c1.x;
+            
+            float det = c0.x * m00 - c1.x * m01 + c2.x * m02;
+            
+            return float3x3( m00, -m10,  m20,
+                            -m01,  m11, -m21,
+                             m02, -m12,  m22) * (1.0f / det);
+        }
+
+        public static float4x4 inverse(float4x4 m)
+        {
+            // naive scalar implementation using direct calculation by cofactors
+            float4 c0 = m.c0;
+            float4 c1 = m.c1;
+            float4 c2 = m.c2;
+            float4 c3 = m.c3;
+
+            // calculate minors
+            float m00 = c1.y * (c2.z * c3.w - c2.w * c3.z) - c2.y * (c1.z * c3.w - c1.w * c3.z) + c3.y * (c1.z * c2.w - c1.w * c2.z);
+            float m01 = c0.y * (c2.z * c3.w - c2.w * c3.z) - c2.y * (c0.z * c3.w - c0.w * c3.z) + c3.y * (c0.z * c2.w - c0.w * c2.z);
+            float m02 = c0.y * (c1.z * c3.w - c1.w * c3.z) - c1.y * (c0.z * c3.w - c0.w * c3.z) + c3.y * (c0.z * c1.w - c0.w * c1.z);
+            float m03 = c0.y * (c1.z * c2.w - c1.w * c2.z) - c1.y * (c0.z * c2.w - c0.w * c2.z) + c2.y * (c0.z * c1.w - c0.w * c1.z);
+
+            float m10 = c1.x * (c2.z * c3.w - c2.w * c3.z) - c2.x * (c1.z * c3.w - c1.w * c3.z) + c3.x * (c1.z * c2.w - c1.w * c2.z);
+            float m11 = c0.x * (c2.z * c3.w - c2.w * c3.z) - c2.x * (c0.z * c3.w - c0.w * c3.z) + c3.x * (c0.z * c2.w - c0.w * c2.z);
+            float m12 = c0.x * (c1.z * c3.w - c1.w * c3.z) - c1.x * (c0.z * c3.w - c0.w * c3.z) + c3.x * (c0.z * c1.w - c0.w * c1.z);
+            float m13 = c0.x * (c1.z * c2.w - c1.w * c2.z) - c1.x * (c0.z * c2.w - c0.w * c2.z) + c2.x * (c0.z * c1.w - c0.w * c1.z);
+
+            float m20 = c1.x * (c2.y * c3.w - c2.w * c3.y) - c2.x * (c1.y * c3.w - c1.w * c3.y) + c3.x * (c1.y * c2.w - c1.w * c2.y);
+            float m21 = c0.x * (c2.y * c3.w - c2.w * c3.y) - c2.x * (c0.y * c3.w - c0.w * c3.y) + c3.x * (c0.y * c2.w - c0.w * c2.y);
+            float m22 = c0.x * (c1.y * c3.w - c1.w * c3.y) - c1.x * (c0.y * c3.w - c0.w * c3.y) + c3.x * (c0.y * c1.w - c0.w * c1.y);
+            float m23 = c0.x * (c1.y * c2.w - c1.w * c2.y) - c1.x * (c0.y * c2.w - c0.w * c2.y) + c2.x * (c0.y * c1.w - c0.w * c1.y);
+
+            float m30 = c1.x * (c2.y * c3.z - c2.z * c3.y) - c2.x * (c1.y * c3.z - c1.z * c3.y) + c3.x * (c1.y * c2.z - c1.z * c2.y);
+            float m31 = c0.x * (c2.y * c3.z - c2.z * c3.y) - c2.x * (c0.y * c3.z - c0.z * c3.y) + c3.x * (c0.y * c2.z - c0.z * c2.y);
+            float m32 = c0.x * (c1.y * c3.z - c1.z * c3.y) - c1.x * (c0.y * c3.z - c0.z * c3.y) + c3.x * (c0.y * c1.z - c0.z * c1.y);
+            float m33 = c0.x * (c1.y * c2.z - c1.z * c2.y) - c1.x * (c0.y * c2.z - c0.z * c2.y) + c2.x * (c0.y * c1.z - c0.z * c1.y);
+            
+            float det = c0.x * m00 - c1.x * m01 + c2.x * m02 - c3.x * m03;
+            
+            return float4x4( m00, -m10,  m20, -m30,
+                            -m01,  m11, -m21,  m31,
+                             m02, -m12,  m22, -m32,
+                            -m03,  m13, -m23,  m33) * (1.0f / det);
+        }
+        
+        const float epsilon = 0.000001F;
+        
+        public static float4x4 lookRotationToMatrix(float3 position, float3 forward, float3 up)
+        {
+            float3x3 rot = lookRotationToMatrix(forward, up);
+
+            float4x4 matrix;
+            matrix.c0 = float4(rot.c0, 0.0F);
+            matrix.c1 = float4(rot.c1, 0.0F);
+            matrix.c2 = float4(rot.c2, 0.0F);
+            matrix.c3 = float4(position, 1.0F);
+            return matrix;
+        }
+
+        public static float3x3 lookRotationToMatrix(float3 forward, float3 up)
+        {
+            float3 z = forward;
+            // compute u0
+            float mag = math.length(z);
+            if (mag < epsilon)
+                return Mathematics.float3x3.identity;
+            z /= mag;
+
+            float3 x = math.cross(up, z);
+            mag = math.length(x);
+            if (mag < epsilon)
+                return Mathematics.float3x3.identity;
+            x /= mag;
+
+            float3 y = math.cross(z, x);
+            float yLength = math.length(y);
+            if (yLength < 0.9F || yLength > 1.1F)
+                return Mathematics.float3x3.identity;
+
+            return float3x3(x, y, z);
+        }
+    }
+}